--- conflicted
+++ resolved
@@ -6,8 +6,5 @@
 3. Ryosuke Nakai
 4. Krzysiek Goj
 5. Thomas Charbonnel
-<<<<<<< HEAD
 6. Samuel Rivas
-=======
-6. Motiejus Jakštys
->>>>>>> 0bda09aa
+7. Motiejus Jakštys