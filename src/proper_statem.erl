%%% Copyright 2011 Eirini Arvaniti (eirinibob@gmail.com)
%%%            and Kostis Sagonas (kostis@cs.ntua.gr)
%%%
%%% This file is part of PropEr.
%%%
%%% PropEr is free software: you can redistribute it and/or modify
%%% it under the terms of the GNU General Public License as published by
%%% the Free Software Foundation, either version 3 of the License, or
%%% (at your option) any later version.
%%%
%%% PropEr is distributed in the hope that it will be useful,
%%% but WITHOUT ANY WARRANTY; without even the implied warranty of
%%% MERCHANTABILITY or FITNESS FOR A PARTICULAR PURPOSE.  See the
%%% GNU General Public License for more details.
%%%
%%% You should have received a copy of the GNU General Public License
%%% along with PropEr.  If not, see <http://www.gnu.org/licenses/>.

%%% @author Eirini Arvaniti <eirinibob@gmail.com>
%%% @copyright 2011 Eirini Arvaniti and Kostis Sagonas
%%% @version {@version}
%%% @doc This module contains functions for testing stateful systems

-module(proper_statem).
-export([commands/1, commands/2, parallel_commands/1, parallel_commands/2,
	 more_commands/2]).
-export([run_commands/2, run_commands/3, run_parallel_commands/2,
	 run_parallel_commands/3]).
-export([state_after/2, command_names/1, zip/2]).

-include("proper_internal.hrl").

-define(WORKERS, 2).
-define(LIMIT, 12).


%% -----------------------------------------------------------------------------
%% Exported only for testing purposes
%% -----------------------------------------------------------------------------

-export([index/2, all_insertions/3, insert_all/2]).
-export([is_valid/4]).
-export([get_next/6, mk_first_comb/3, fix_gen/8, mk_dict/2]).
-export([is_parallel/4, execute/4, check/7, run_sequential/5,
	 get_initial_state/1, safe_eval_init/2]).


%% -----------------------------------------------------------------------------
%% Type declarations
%% -----------------------------------------------------------------------------

-type symbolic_state() :: term().
-type dynamic_state() :: term().

-type symb_var() :: {'var',proper_symb:var_id()}.
-type symb_call() :: {'call',mod_name(),fun_name(),[term()]}.
-type command() :: {'init',symbolic_state()}
		   | {'set',symb_var(),symb_call()}.

-type command_list() :: [command()].
-type parallel_test_case() :: {command_list(),[command_list()]}.
-type command_history() :: [{command(),term()}].
-type history() :: [{dynamic_state(),term()}].

%% TODO: import these from proper.erl
-type exc_kind() :: 'throw' | 'error' | 'exit'.
-type exc_reason() :: term().
-type stacktrace() :: [{atom(),atom(),arity() | [term()]}].
-type exception() ::  {'exception',exc_kind(),exc_reason(),stacktrace()}.
-type statem_result() :: 'ok'
			 | 'initialization_error'
			 | {'precondition', boolean() | exception()}
			 | {'postcondition', boolean() | exception()}
			 | exception()
			 | 'no_possible_interleaving'.

-type combination() :: [{pos_integer(),[pos_integer()]}].
-type lookup() :: orddict:orddict().
<<<<<<< HEAD
=======
-export_type([symb_var/0, symb_call/0, statem_result/0]).
>>>>>>> 5ff219dd


%% -----------------------------------------------------------------------------
%% Sequential command generation
%% -----------------------------------------------------------------------------

-define(COMMANDS(PropList), proper_types:new_type(PropList, commands)).

-spec commands(mod_name()) -> proper_types:type().
commands(Module) ->
    ?COMMANDS(
       [{generator,
	 fun(Size) -> gen_commands(Size, Module, Module:initial_state(), false) end},
	{is_instance, fun commands_test/1},
	{get_indices, fun proper_types:list_get_indices/1},
	{get_length, fun erlang:length/1},
	{split, fun lists:split/2},
	{join, fun lists:append/2},
	{remove, fun proper_arith:list_remove/2},
	{shrinkers, [fun(Cmds, T, S) -> split_shrinker(Module, Cmds, T, S) end,
		     fun(Cmds, T, S) -> remove_shrinker(Module, Cmds, T, S) end]}]).

-spec commands(mod_name(), symbolic_state()) -> proper_types:type().
commands(Module, InitialState) ->
    ?COMMANDS(
       [{generator, fun(Size) -> gen_commands(Size, Module, InitialState, true) end},
	{is_instance, fun commands_test/1},
	{get_indices, fun proper_types:list_get_indices/1},
	{get_length, fun erlang:length/1},
	{split, fun lists:split/2},
	{join, fun lists:append/2},
	{remove, fun proper_arith:list_remove/2},
	{shrinkers, [fun(Cmds, T, S) -> split_shrinker(Module, Cmds, T, S) end,
		     fun(Cmds, T, S) -> remove_shrinker(Module, Cmds, T, S) end]}]).

-spec more_commands(pos_integer(), proper_types:type()) -> proper_types:type().
more_commands(N, Type) ->
    ?SIZED(Size, proper_types:resize(Size * N, Type)).

-spec gen_commands(size(), mod_name(), symbolic_state(), boolean()) ->
			  command_list().
gen_commands(Size, Mod, InitialState, InitFlag) ->
    Len = proper_arith:rand_int(0, Size),
    erlang:put('$initial_state', InitialState),
    case gen_commands(Mod, InitialState, [], Len, Len) of
	CmdList when is_list(CmdList) ->
	    case InitFlag of
		true -> [{init,InitialState}|CmdList];
		false -> CmdList
	    end;
	{error,cant_generate} -> throw('$cant_generate')
    end.
  
-spec gen_commands(mod_name(), symbolic_state(), command_list(), size(),
		   non_neg_integer()) -> command_list() | {'error','cant_generate'}.
gen_commands(_, _, Commands, _, 0) ->
    lists:reverse(Commands);
gen_commands(Module, State, Commands, Len, Count) ->
    Call = ?SUCHTHAT(X, Module:command(State), Module:precondition(State, X)),
    case proper_gen:clean_instance(proper_gen:safe_generate(Call)) of
	{ok,Instance} ->
	    Var = {var, Len-Count+1},
	    Command = {set, Var, Instance},
	    NextState = Module:next_state(State, Var, Instance),
	    gen_commands(Module, NextState, [Command|Commands], Len, Count-1);
	{error,cant_generate} = Error -> Error
    end.


%% -----------------------------------------------------------------------------
%% Parallel command generation
%% -----------------------------------------------------------------------------

-spec parallel_commands(mod_name()) -> proper_types:type().		       
parallel_commands(Mod) ->
    ?COMMANDS(
       [{generator, 
	 fun(Size) ->
		 gen_parallel_commands(Size + ?WORKERS, Mod,
				       Mod:initial_state(), false)
	 end},
	{is_instance, fun parallel_commands_test/1},
	{get_indices, fun proper_types:list_get_indices/1},
	{get_length, fun erlang:length/1},
	{split, fun lists:split/2},
	{join, fun lists:append/2},
	{remove, fun proper_arith:list_remove/2},
	{shrinkers, 
	 lists:map(fun(I) ->
			   fun(Parallel_Cmds, T, S) ->
				   split_parallel_shrinker(I, Mod, Parallel_Cmds, T, S)
			   end
		   end, lists:seq(1, ?WORKERS)) ++
	 lists:map(fun(I) ->
	 		   fun(Parallel_Cmds, T, S) ->
	 			   remove_parallel_shrinker(I, Mod, Parallel_Cmds, T, S)
	 		   end
	 	   end, lists:seq(1, ?WORKERS)) ++
	 [fun(Parallel_Cmds, T, S) ->
	 	  split_seq_shrinker(Mod, Parallel_Cmds, T, S) end,
	  fun(Parallel_Cmds, T, S) ->
	  	  remove_seq_shrinker(Mod, Parallel_Cmds, T, S) end,
	  fun move_shrinker/3
	 ]}
       ]).

-spec parallel_commands(mod_name(), symbolic_state()) -> proper_types:type(). 
parallel_commands(Mod, InitialState) ->
    ?COMMANDS(
       [{generator, 
	 fun(Size) ->
		 gen_parallel_commands(Size + ?WORKERS, Mod, InitialState, true)
	 end},
	{is_instance, fun parallel_commands_test/1},
	{get_indices, fun proper_types:list_get_indices/1},
	{get_length, fun erlang:length/1},
	{split, fun lists:split/2},
	{join, fun lists:append/2},
	{remove, fun proper_arith:list_remove/2},
	{shrinkers, 
	 lists:map(fun(I) ->
			   fun(Parallel_Cmds, T, S) ->
				   split_parallel_shrinker(I, Mod, Parallel_Cmds, T, S)
			   end
		   end, lists:seq(1, ?WORKERS)) ++
	 lists:map(fun(I) ->
	 		   fun(Parallel_Cmds, T, S) ->
	 			   remove_parallel_shrinker(I, Mod, Parallel_Cmds, T, S)
	 		   end
	 	   end, lists:seq(1, ?WORKERS)) ++
	 [fun(Parallel_Cmds, T, S) ->
	 	  split_seq_shrinker(Mod, Parallel_Cmds, T, S) end,
	  fun(Parallel_Cmds, T, S) ->
	  	  remove_seq_shrinker(Mod, Parallel_Cmds, T, S) end,
	  fun move_shrinker/3
	 ]}
       ]).

-spec gen_parallel_commands(size(), mod_name(), symbolic_state(), boolean()) ->
				   parallel_test_case().
gen_parallel_commands(Size, Mod, InitialState, InitFlag) ->
    erlang:put('$initial_state', InitialState),
    {Sequential,Parallel} = gen_parallel(Mod, InitialState, Size),
    case InitFlag of
	true -> {[{init, InitialState}|Sequential], Parallel};
	false -> {Sequential,Parallel}
    end.

-spec gen_parallel(mod_name(), symbolic_state(), size()) -> parallel_test_case().
gen_parallel(Mod, InitialState, Size) ->
    Len = proper_arith:rand_int(?WORKERS, Size),
    CmdList = gen_commands(Mod, InitialState, [], Len, Len),
    {LenPar, {Seq, P}} =
	if Len =< ?LIMIT -> 
		RandLen = proper_arith:rand_int(?WORKERS, Len),
		{RandLen, lists:split(Len - RandLen, CmdList)};
	   Len > ?LIMIT ->
		{?LIMIT, lists:split(Len - ?LIMIT, CmdList)}
	end,
    State = state_after(Mod, Seq),
    Env = mk_env(Seq, 1),
    Len2 = LenPar div ?WORKERS,
    Comb = mk_first_comb(LenPar, Len2, ?WORKERS),
    LookUp = orddict:from_list(mk_dict(P,1)),
    {Seq, fix_gen(LenPar, Len2, Comb, LookUp, Mod, State, Env, ?WORKERS)}.

-spec fix_gen(pos_integer(), non_neg_integer(), combination() | 'done', lookup(),
	      mod_name(), symbolic_state(), [symb_var()], pos_integer()) ->
		     [command_list()].
fix_gen(_, 0, done, _, _, _, _, _) -> exit(error);   %% not supposed to reach here
fix_gen(MaxIndex, Len, done, LookUp, Mod, State, Env, W) ->
    Comb = mk_first_comb(MaxIndex, Len-1, W),
    case Len of
	1 -> io:format("f");
	_ -> ok
    end,
    fix_gen(MaxIndex, Len-1, Comb , LookUp, Mod, State, Env, W);	     
fix_gen(MaxIndex, Len, Comb, LookUp, Mod, State, Env, W) ->
    Cs = get_commands(Comb, LookUp),
    case is_parallel(Cs, Mod, State, Env) of
	true ->
	    Cs;
	false ->
	    C1 = proplists:get_value(1, Comb),
	    C2 = proplists:get_value(2, Comb),
	    Next = get_next(Comb, Len, MaxIndex, lists:sort(C1 ++ C2), W, 2),
	    fix_gen(MaxIndex, Len, Next, LookUp, Mod, State, Env, W)
    end.

-spec is_parallel([command_list()], mod_name(), symbolic_state(), [symb_var()]) -> 
			 boolean().
is_parallel(Cs, Mod, State, Env) ->
    case lists:all(fun(C) -> is_valid(Mod, State, C, Env) end, Cs) of
	true -> 
	    can_parallelize(Cs, Mod, State, Env);	
	false -> 
	    false
    end.	   

%%TODO: produce possible interleavings in a lazy way
-spec can_parallelize([command_list()], mod_name(), symbolic_state(),
		      [symb_var()]) -> boolean().
can_parallelize(Cs, Mod, S, Env) ->
    Val = fun (C) -> is_valid(Mod, S, C, Env) end,
    lists:all(Val, possible_interleavings(Cs)).


%% -----------------------------------------------------------------------------
%% Sequential command execution
%% -----------------------------------------------------------------------------

-spec run_commands(mod_name(), command_list()) ->
			  {history(),dynamic_state(),statem_result()}.
run_commands(Module, Cmds) ->
    run_commands(Module, Cmds, []).

-spec run_commands(mod_name(), command_list(), proper_symb:var_values()) ->
			  {history(),dynamic_state(),statem_result()}.
run_commands(Module, Commands, Env) ->
    InitialState = get_initial_state(Commands),
    case safe_eval_init(Env, InitialState) of
	{ok,DynState} ->
	    do_run_command(Commands, Env, Module, [], DynState);
	{error,Reason} ->
	    {[], [], Reason}
    end.

-spec safe_eval_init(proper_symb:var_values(), symbolic_state()) ->
			    {'ok',dynamic_state()} | {'error',statem_result()}.
safe_eval_init(Env, SymbState) ->
    try proper_symb:eval(Env, SymbState) of
	DynState ->
	    {ok,DynState}
    catch
	_Exception:_Reason ->
	    {error,initialization_error}
    end.

-spec do_run_command(command_list(), proper_symb:var_values(), mod_name(),
		     history(), dynamic_state()) ->
			    {history(),dynamic_state(),statem_result()}.
do_run_command(Commands, Env, Module, History, State) ->
    case Commands of
	[] -> 
	    {lists:reverse(History), State, ok};
	[{init,_S}|Rest] ->
	    do_run_command(Rest, Env, Module, History, State);
<<<<<<< HEAD
	[{set, {var,V}, {call,M,F,A}}|Rest] ->
	    M2 = proper_symb:eval(Env, M), 
	    F2 = proper_symb:eval(Env, F), 
=======
 	[{set,{var,V},{call,M,F,A}}|Rest] ->
	    M2 = proper_symb:eval(Env, M),
	    F2 = proper_symb:eval(Env, F),
>>>>>>> 5ff219dd
	    A2 = proper_symb:eval(Env, A),
	    Call = {call,M2,F2,A2},
	    case check_precondition(Module, State, Call) of
		true ->
		    case safe_apply(M2, F2, A2) of
			{ok,Res} ->
			    State2 = Module:next_state(State, Res, Call),
			    History2 = [{State,Res}|History],
			    case check_postcondition(Module, State, Call, Res) of
				true ->
				    Env2 = [{V,Res}|Env],
				    do_run_command(Rest, Env2, Module,
						   History2, State2);
				false ->
				    {lists:reverse(History2), State2,
				     {postcondition,false}};
				{exception,_,_,_} = Exception ->
				    {lists:reverse(History2), State2,
				     {postcondition,Exception}}
			    end;
			{error,Exception} ->
			    {lists:reverse(History),State,Exception}
		    end;
		false ->
		    {lists:reverse(History),State,{precondition,false}};
		{exception,_,_,_} = Exception ->
		    {lists:reverse(History),State,{precondition,Exception}}
	    end
    end.

-spec check_precondition(mod_name(), dynamic_state(), symb_call()) ->
				boolean() | exception().
check_precondition(Module, State, Call) ->
    try Module:precondition(State, Call) of
	Result -> Result
    catch
	Kind:Reason ->
	    {exception,Kind,Reason,erlang:get_stacktrace()}
    end.

-spec check_postcondition(mod_name(), dynamic_state(), symb_call(), term()) ->
				 boolean() | exception().
check_postcondition(Module, State, Call, Res) ->
    try Module:postcondition(State, Call, Res) of
	Result -> Result
    catch
	Kind:Reason ->
	    {exception,Kind,Reason,erlang:get_stacktrace()}
    end.

-spec safe_apply(mod_name(), fun_name(), [term()]) ->
			{ok,term()} | {error,exception()}.
safe_apply(M, F, A) ->    
    try apply(M, F, A) of
	Result -> {ok,Result}
    catch
	Kind:Reason ->
	    {error,{exception,Kind,Reason,erlang:get_stacktrace()}}
    end.


%% -----------------------------------------------------------------------------
%% Parallel command execution
%% -----------------------------------------------------------------------------


-spec run_parallel_commands(mod_name(), parallel_test_case()) ->
				   {command_history(),[command_history()],statem_result()}.
run_parallel_commands(Module, {_Sequential, _Parallel} = Cmds) ->
    run_parallel_commands(Module, Cmds, []).

-spec run_parallel_commands(mod_name(), parallel_test_case(), proper_symb:var_values()) ->
				   {command_history(),[command_history()],statem_result()}.
run_parallel_commands(Module, {Sequential, Parallel}, Env) ->
    InitialState = get_initial_state(Sequential),
    case safe_eval_init(Env, InitialState) of
	{ok, DynState} ->
	    {{Seq_history, State, ok}, Env1} =
		run_sequential(Sequential, Env, Module, [], DynState), 
	    F = fun(T) -> execute(T, Env1, Module, []) end,
	    Parallel_history = pmap(F, Parallel),
	    case check(Module, State, Env1, Env1, [],
		       Parallel_history, []) of
		true ->  
		    {Seq_history, Parallel_history, ok};
		false ->
		    {Seq_history, Parallel_history,
		     no_possible_interleaving}
	    end;
	{error, Reason} ->
	    {[], [], Reason}
    end.

-spec pmap(fun((command_list()) -> command_history()), [command_list()]) ->
       [command_history()].
pmap(F, L) ->
    await(lists:reverse(spawn_jobs(F,L))).

-spec spawn_jobs(fun((command_list()) -> command_history()), [command_list()]) -> [pid()].
spawn_jobs(F, L) ->
    Parent = self(),
    [proper:spawn_link_migrate(fun() -> Parent ! {self(),catch {ok,F(X)}} end) || X <- L].

-spec await([pid()]) -> [command_history()].
await(Pids) ->
    await_tr(Pids, []).

-spec await_tr([pid()], [command_history()]) -> [command_history()].
await_tr([], Accum) -> Accum;
await_tr([H|T], Accum) ->
    receive
	{H, {ok, Res}} -> await_tr(T, [Res|Accum]);
	{H, {'EXIT',_} = Err} ->
	    _ = [exit(Pid,kill) || Pid <- T],
	    _ = [receive {P,_} -> d_ after 0 -> i_ end || P <- T],
	    %%io:format("Error ~w during parallel execution~n", [Err]),
	    erlang:error(Err)
    end.

-spec check(mod_name(), dynamic_state(), proper_symb:var_values(), 
	    proper_symb:var_values(), [command_history()], [command_history()],
	    command_history()) -> boolean().
check(_Mod, _State, _OldEnv, _Env, [], [], _Accum) ->
    true;
check(_Mod, _State, Env, Env, _Tried, [], _Accum) ->
    false;
check(Mod, State, _OldEnv, Env, Tried, [], Accum) ->
    check(Mod, State, Env, Env, [], Tried, Accum);
check(Mod, State, OldEnv, Env, Tried, [P|Rest], Accum) ->
    case P of 
	[] ->
	    check(Mod, State, OldEnv, Env, Tried, Rest, Accum);
	[H|Tail] ->
	    {{set, {var, N1}, {call, M1, F1, A1}}, Res1} = H,
	    M1_ = proper_symb:eval(Env, M1), 
	    F1_ = proper_symb:eval(Env, F1), 
	    A1_ = proper_symb:eval(Env, A1),
	    Call1 = {call, M1_, F1_, A1_},
	    case Mod:postcondition(State, Call1, Res1) of
		true -> 
		    Env2 = [{N1, Res1}|Env],
		    NextState = Mod:next_state(State, Res1, Call1),
		    V = check(Mod, NextState, OldEnv, Env2, [Tail|Tried], Rest, [H|Accum]),
		    case V of
			true ->
			    true;
			false ->
			    check(Mod, State, OldEnv, Env, [P|Tried], Rest, Accum)
		    end;
		false ->
		    check(Mod, State, OldEnv, Env, [P|Tried], Rest, Accum)
	    end
    end.

-spec run_sequential(command_list(), proper_symb:var_values(), mod_name(),
		     history(), dynamic_state()) ->
       {{command_history(), dynamic_state(), statem_result()}, proper_symb:var_values()}.
run_sequential(Commands, Env, Module, History, State) ->
    case Commands of
	[] -> 
	    {{lists:reverse(History), State, ok}, Env};
	[{init, _S}|Rest] ->
	    run_sequential(Rest, Env, Module, History, State);
   	[{set, {var,V}, {call,M,F,A}} = Cmd|Rest] ->
	    M2 = proper_symb:eval(Env, M), 
	    F2 = proper_symb:eval(Env, F),
	    A2 = proper_symb:eval(Env, A),
	    Call = {call, M2, F2, A2},
	    true = Module:precondition(State, Call),
	    Res = apply(M2, F2, A2),
	    true = Module:postcondition(State, Call, Res),
	    Env2 = [{V,Res}|Env],
	    State2 = Module:next_state(State, Res, Call),
	    History2 = [{Cmd,Res}|History],
	    run_sequential(Rest, Env2, Module, History2, State2)
    end.

-spec execute(command_list(), proper_symb:var_values(), mod_name(), command_history()) -> 
		     command_history(). 
execute(Commands, Env, Module, History) ->
    case Commands of
	[] -> 
	    lists:reverse(History);
	[{set, {var,V}, {call,M,F,A}} = Cmd|Rest] ->
	    M2 = proper_symb:eval(Env, M), 
	    F2 = proper_symb:eval(Env, F), 
	    A2 = proper_symb:eval(Env, A),
	    Res = apply(M2, F2, A2),
	    Env2 = [{V,Res}|Env],
	    History2 = [{Cmd,Res}|History],
	    execute(Rest, Env2, Module, History2)
    end.


%% -----------------------------------------------------------------------------
%% Command shrinkers
%% -----------------------------------------------------------------------------

-spec split_shrinker(mod_name(), command_list(), proper_types:type(),
		     proper_shrink:state()) ->
			    {[command_list()],proper_shrink:state()}.
split_shrinker(Module, [{init,InitialState}|Commands], Type, State) ->
    {Slices,NewState} = proper_shrink:split_shrinker(Commands, Type, State),
    {[[{init, InitialState}|X] || X <- Slices,
				  is_valid(Module, InitialState, X, [])],
     NewState};

split_shrinker(Module, Commands, Type, State) ->
    {Slices,NewState} =  proper_shrink:split_shrinker(Commands, Type, State),
    InitialState = get_initial_state(Commands),
    {[X || X <- Slices, is_valid(Module, InitialState, X, [])],
     NewState}.

-spec remove_shrinker(mod_name(), command_list(), proper_types:type(),
		      proper_shrink:state()) ->
			     {[command_list()],proper_shrink:state()}.
remove_shrinker(Module, [{init,InitialState}|Commands] = Cmds, Type, State) ->
    {Slices,NewState} = proper_shrink:remove_shrinker(Commands, Type, State),
    case Slices of
	[] -> 
	    {[],NewState};
	_ ->
	    L = [[{init,InitialState}|S] || S <- Slices, 
					    is_valid(Module, InitialState, S, [])],
	    case L of
		[] -> remove_shrinker(Module, Cmds, Type, NewState);
		_ -> {L, NewState}
	    end
    end;

remove_shrinker(Module, Commands, Type, State) ->
    {Slices,NewState} = proper_shrink:remove_shrinker(Commands,Type,State),
    InitialState = get_initial_state(Commands),
    case Slices of
	[] -> 
	    {[],NewState};
	_ ->
	    L = [S || S <- Slices, is_valid(Module, InitialState, S, [])],
	    case L of
		[] -> remove_shrinker(Module, Commands, Type, NewState);
		_ -> {L, NewState}
	    end
    end.

-spec split_parallel_shrinker(pos_integer(), mod_name(), parallel_test_case(), 
			      proper_types:type(), proper_shrink:state()) ->
				     {[parallel_test_case()],proper_shrink:state()}. 
split_parallel_shrinker(I, Module, {Sequential,Parallel}, Type, State) ->
    SeqEnv = mk_env(Sequential, 1),
    SymbState = state_after(Module, Sequential),
    {Slices, NewState} =
	proper_shrink:split_shrinker(lists:nth(I, Parallel), Type, State), 
    {[{Sequential, update_list(I, S, Parallel)}
      || S <- Slices, is_valid(Module, SymbState, S, SeqEnv)],
     NewState}.

-spec remove_parallel_shrinker(pos_integer(), mod_name(), parallel_test_case(),
			       proper_types:type(), proper_shrink:state()) ->
				      {[parallel_test_case()],proper_shrink:state()}.
remove_parallel_shrinker(I, Module, {Sequential,Parallel} = SP, Type, State) ->
    P = lists:nth(I, Parallel),
    SeqEnv = mk_env(Sequential, 1),
    SymbState = state_after(Module, Sequential),
    {Slices,NewState} = proper_shrink:remove_shrinker(P, Type, State),
    case Slices of
	[] -> 
	    {[], done};
	_ ->
	    L = [{Sequential, update_list(I, S, Parallel)}
		 || S <- Slices, is_valid(Module, SymbState, S, SeqEnv)],
	    case L of
		[] -> remove_parallel_shrinker(I, Module, SP, Type, NewState);
		_ -> {L,NewState}
	    end
    end.

-spec split_seq_shrinker(mod_name(), parallel_test_case(), proper_types:type(),
			 proper_shrink:state()) ->
				{[parallel_test_case()],proper_shrink:state()}.
split_seq_shrinker(Module, {Sequential,Parallel}, Type, State) ->
    {Slices,NewState} = split_shrinker(Module, Sequential, Type, State),
    SymbState = get_initial_state(Sequential),
    {[{S, Parallel} || S <- Slices,
		       lists:all(fun(P) -> is_valid(Module, SymbState, S ++ P, []) end,
				 Parallel)],
     NewState}.

-spec remove_seq_shrinker(mod_name(), parallel_test_case(), proper_types:type(),
			  proper_shrink:state()) ->
				 {[parallel_test_case()],proper_shrink:state()}.
remove_seq_shrinker(Module, {Sequential,Parallel} = SP, Type, State) ->
    {Slices,NewState} = remove_shrinker(Module, Sequential, Type, State),
    SymbState = get_initial_state(Sequential),
    case Slices of
	[] ->
	    {[],NewState};
	_ ->
	    L = [{S, Parallel}
		 || S <- Slices,
		    lists:all(fun(P) -> is_valid(Module, SymbState, S ++ P, []) end,
			      Parallel)],
	    case L of
		[] -> remove_seq_shrinker(Module, SP, Type, NewState);
		_ -> {L, NewState}
	    end
    end. 

-spec move_shrinker(parallel_test_case(), proper_types:type(), proper_shrink:state()) ->
			   {[parallel_test_case()],proper_shrink:state()}.
move_shrinker(Instance, Type, init) ->
    move_shrinker(Instance, Type, {move,1});
move_shrinker({Sequential, Parallel}, _Type, {move,1}) ->
     case get_first_commands(Parallel) of
	[] -> 
	    {[], done};
	List ->
	     {[{Sequential ++ [H], remove_first_command(Index, Parallel)}
		    || {H, Index} <- List], {move,2}}
     end;
move_shrinker(_, _, {move,2}) ->
    {[], done};
move_shrinker(Instance, Type, {shrunk,_Pos,{move,2}}) ->
    move_shrinker(Instance, Type, {move,1}).


%% -----------------------------------------------------------------------------
%% Utility functions
%% -----------------------------------------------------------------------------

-spec command_names(command_list()) -> [mfa()].
command_names(Cmds) ->
    [{M, F, length(Args)} || {set, _Var, {call,M,F,Args}} <- Cmds].

-spec state_after(mod_name(), command_list()) -> symbolic_state().
state_after(Module, Commands) ->
    NextState = fun(S, V, C) -> Module:next_state(S, V, C) end,
    lists:foldl(fun({init,S}, _) -> S;
		   ({set,Var,Call}, S) -> NextState(S, Var, Call) end,
		get_initial_state(Commands),
		Commands).

-spec zip([A], [B]) -> [{A,B}].
zip(X, Y) ->
    zip(X, Y, []).

-spec zip([A], [B], [{A,B}]) -> [{A,B}].
zip([], _, Accum) -> lists:reverse(Accum);
zip(_, [], Accum) -> lists:reverse(Accum);
zip([X|Tail1], [Y|Tail2], Accum) ->
    zip(Tail1, Tail2, [{X,Y}|Accum]).

-spec is_valid(mod_name(), symbolic_state(), command_list(), [symb_var()]) ->
		      boolean().
is_valid(_Mod, _State, [], _Env) -> true;
is_valid(Module, _State, [{init,S}|Commands], _Env) ->
    is_valid(Module, S, Commands, _Env);
is_valid(Module, State, [{set,Var,{call,_M,_F,A}=Call}|Commands], Env) ->
    case Module:precondition(State, Call) of
	true ->
	    case args_defined(A, Env) of
		true ->
		    NextState = Module:next_state(State, Var, Call),
		    is_valid(Module, NextState, Commands, [Var|Env]);
		false -> false
	    end;
	false -> false
    end.

-spec args_defined([term()], [symb_var()]) -> boolean().
args_defined(A, Env) ->
    lists:all(fun ({var,I} = V) when is_integer(I) -> lists:member(V, Env);
		  (_V) -> true 
	      end, A).      

-spec get_initial_state(command_list()) -> symbolic_state().
get_initial_state(Cmds) ->
    case Cmds of
	[{init,S}|_] -> S;
	_ -> erlang:get('$initial_state')
    end.

-spec commands_test(proper_gen:imm_instance()) -> boolean().
commands_test(X) when is_list(X) ->
    lists:all(fun is_command/1, X);
commands_test(_X) -> false.

-spec parallel_commands_test(proper_gen:imm_instance()) -> boolean().
parallel_commands_test({S,P}) ->
    commands_test(S) andalso
	lists:foldl(fun(X, Accum) -> commands_test(X) andalso Accum end, true, P);
parallel_commands_test(_) -> false.

-spec is_command(proper_gen:imm_instance()) -> boolean().
is_command({set,{var,V},{call,M,F,A}})
  when is_integer(V), is_atom(M), is_atom(F), is_list(A) -> true;
is_command({init,_S}) -> true;
is_command(_Other) -> false.

-spec possible_interleavings([command_list()]) -> [command_list()].
possible_interleavings([P1,P2]) ->
    insert_all(P1, P2);
possible_interleavings([P1|Rest]) ->
    [I || L <- possible_interleavings(Rest),
	  I <- insert_all(P1, L)].

%% Returns all possible insertions of the elements of the first list,
%% preserving their order, inside the second list, i.e. all possible
%% command interleavings between two parallel processes

-spec insert_all([term()], [term()]) -> [[term()]].
insert_all([], List) ->
    [List];
insert_all([X], List) ->
    all_insertions(X, length(List) + 1, List);

insert_all([X|[Y|Rest]], List) ->
    [L2 || L1 <- insert_all([Y|Rest], List), 
	   L2 <- all_insertions(X,index(Y,L1),L1)].

-spec all_insertions(term(), pos_integer(), [term()]) -> [[term()]].
all_insertions(X, Limit, List) ->
    all_insertions_tr(X, Limit, 0, [], List, []).

-spec all_insertions_tr(term(), pos_integer(), non_neg_integer(),
			[term()], [term()], [[term()]]) -> [[term()]].
all_insertions_tr(X, Limit, LengthFront, Front, [], Acc) ->
    case LengthFront < Limit of
	true ->
	    [Front ++ [X] | Acc];
	false ->
	    Acc
    end;
all_insertions_tr(X, Limit, LengthFront, Front, Back = [BackHead|BackTail], Acc) ->
    case LengthFront < Limit of
	true ->
	    all_insertions_tr(X, Limit, LengthFront+1, Front ++ [BackHead], BackTail,
			      [Front ++ [X] ++ Back | Acc]);
	false -> Acc     
    end.

-spec index(term(), [term(),...]) -> pos_integer().
index(X, List) ->
    index(X, List, 1).

-spec index(term(), [term(),...], pos_integer()) -> pos_integer().
index(X, [X|_], N) -> N;
index(X, [_|Rest], N) -> index(X, Rest, N+1).

-spec mk_env(command_list(), pos_integer()) -> [{'var', pos_integer()}].
mk_env([], _) -> [];
mk_env([_|T], N) -> [{var,N}|mk_env(T, N+1)].

-spec mk_dict(command_list(), pos_integer()) -> [{pos_integer(), command()}].
mk_dict([], _) -> [];
mk_dict([H|T], N) -> [{N,H}|mk_dict(T, N+1)].

-spec mk_first_comb(pos_integer(), non_neg_integer(), pos_integer()) -> 
			   combination().
mk_first_comb(N, Len, W) ->
    mk_first_comb_tr(1, N, Len, [], W).

-spec mk_first_comb_tr(pos_integer(), pos_integer(), non_neg_integer(),
		       combination(), pos_integer()) -> 
			      combination().
mk_first_comb_tr(Start, N, _Len, Accum, 1) ->
    [{1,lists:seq(Start, N)}|Accum];
mk_first_comb_tr(Start, N, Len, Accum, W) ->
    K = Start + Len,
    mk_first_comb_tr(K, N, Len, [{W,lists:seq(Start, K-1)}|Accum], W-1).

-spec get_commands_inner([pos_integer()], lookup()) -> command_list().
get_commands_inner(Indexes, LookUp) ->
    lists:map(fun(Index) -> orddict:fetch(Index, LookUp) end, Indexes).

-spec get_commands(combination(), lookup()) -> [command_list()].
get_commands(PropList, LookUp) ->
    lists:map(fun({_,W}) -> get_commands_inner(W, LookUp) end, PropList).

-spec get_next(combination(), non_neg_integer(), pos_integer(),
	       [pos_integer()], pos_integer(), pos_integer()) ->
		      combination() | 'done'.
get_next(L, _Len, _MaxIndex, Available, _Workers, 1) ->
    [{1,Available}|proplists:delete(1, L)];
get_next(L, Len, MaxIndex, Available, Workers, N) ->
    C = case proplists:is_defined(N, L) of
	    true ->
		next_comb(MaxIndex, proplists:get_value(N, L), Available);
	    false ->
		lists:sublist(Available, Len)
	end,
    case C of
	done -> 
	    if N =:= Workers -> 
		    done;
	       N =/= Workers -> 
		    C2 = proplists:get_value(N+1, L), 
		    NewList = [E || {M,_}=E <- L, M > N],
		    get_next(NewList, Len, MaxIndex, 
			     lists:sort(C2 ++ Available), Workers, N+1)
	    end;
	_ ->
	    get_next([{N,C}|proplists:delete(N, L)], 
		     Len, MaxIndex, Available -- C, Workers, N-1)
    end.

-spec next_comb(pos_integer(), [pos_integer()], [pos_integer()]) ->
			  [pos_integer()] | 'done'.
next_comb(MaxIndex, Comb, Available) ->
    Res = next_comb_tr(MaxIndex, lists:reverse(Comb), []),
    case is_well_defined(Res, Available) of
	true -> Res;
	false -> next_comb(MaxIndex, Res, Available)
    end.

-spec is_well_defined([pos_integer()] | 'done', [pos_integer()]) -> boolean().
is_well_defined(done, _) -> true;
is_well_defined(Comb, Available) ->	    
    lists:usort(Comb) =:= Comb andalso
	lists:all(fun(X) -> lists:member(X, Available) end, Comb).

-spec next_comb_tr(pos_integer(), [pos_integer()], [pos_integer()]) ->
			  [pos_integer()] | 'done'.
next_comb_tr(_MaxIndex, [], _Acc) ->
    done;
next_comb_tr(MaxIndex, [MaxIndex | Rest], Acc) ->
    next_comb_tr(MaxIndex, Rest, [1 | Acc]);
next_comb_tr(_MaxIndex, [X | Rest], Acc) ->
    lists:reverse(Rest) ++ [X+1] ++ Acc.			 

-spec update_list(pos_integer(), term(), [term(),...]) -> [term(),...].
update_list(I, X, List) ->
    update_list(I, X, List, [], 1).

-spec update_list(pos_integer(), term(), [term(),...], [term()], pos_integer()) -> 
			 [term(),...].
update_list(Index, X, [_H|T], Accum, Index) ->
    lists:reverse(Accum) ++ [X] ++ T;
update_list(Index, X, [H|T], Accum, N) ->
    update_list(Index, X, T, [H|Accum], N+1).

-spec get_first_commands([command_list()]) -> [{command(),pos_integer()}].
get_first_commands(List) ->
    get_first_commands(List, [], 1).

-spec get_first_commands([command_list()], [{command(),pos_integer()}], pos_integer()) ->
				[{command(),pos_integer()}].
get_first_commands([], Accum, _N) -> Accum;
get_first_commands([H|T], Accum, N) -> 
    case get_first_command(H) of
	none ->
	    get_first_commands(T, Accum, N+1);
	Cmd ->
	    get_first_commands(T, [{Cmd,N}|Accum], N+1)
    end.

-spec get_first_command(command_list()) -> command() | 'none'.
get_first_command([]) -> none;
get_first_command([H|_]) -> H.
    
-spec remove_first_command(pos_integer(), [command_list()]) -> [command_list()].
remove_first_command(I, List) ->
    remove_first_command(I, List, [], 1).

-spec remove_first_command(pos_integer(), [command_list(),...], [command_list()],
			   pos_integer()) -> [command_list(),...].
remove_first_command(Index, [H|T], Accum, Index) ->
    lists:reverse(Accum) ++ [tl(H)] ++ T;
remove_first_command(Index, [H|T], Accum, N) -> 
    remove_first_command(Index, T, [H|Accum], N+1).<|MERGE_RESOLUTION|>--- conflicted
+++ resolved
@@ -76,11 +76,8 @@
 
 -type combination() :: [{pos_integer(),[pos_integer()]}].
 -type lookup() :: orddict:orddict().
-<<<<<<< HEAD
-=======
+
 -export_type([symb_var/0, symb_call/0, statem_result/0]).
->>>>>>> 5ff219dd
-
 
 %% -----------------------------------------------------------------------------
 %% Sequential command generation
@@ -327,15 +324,9 @@
 	    {lists:reverse(History), State, ok};
 	[{init,_S}|Rest] ->
 	    do_run_command(Rest, Env, Module, History, State);
-<<<<<<< HEAD
 	[{set, {var,V}, {call,M,F,A}}|Rest] ->
 	    M2 = proper_symb:eval(Env, M), 
 	    F2 = proper_symb:eval(Env, F), 
-=======
- 	[{set,{var,V},{call,M,F,A}}|Rest] ->
-	    M2 = proper_symb:eval(Env, M),
-	    F2 = proper_symb:eval(Env, F),
->>>>>>> 5ff219dd
 	    A2 = proper_symb:eval(Env, A),
 	    Call = {call,M2,F2,A2},
 	    case check_precondition(Module, State, Call) of
