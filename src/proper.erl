%%% Copyright 2010 Manolis Papadakis (manopapad@gmail.com)
%%%
%%% This file is part of PropEr.
%%%
%%% PropEr is free software: you can redistribute it and/or modify
%%% it under the terms of the GNU General Public License as published by
%%% the Free Software Foundation, either version 3 of the License, or
%%% (at your option) any later version.
%%%
%%% PropEr is distributed in the hope that it will be useful,
%%% but WITHOUT ANY WARRANTY; without even the implied warranty of
%%% MERCHANTABILITY or FITNESS FOR A PARTICULAR PURPOSE.  See the
%%% GNU General Public License for more details.
%%%
%%% You should have received a copy of the GNU General Public License
%%% along with PropEr.  If not, see <http://www.gnu.org/licenses/>.

%%% @author Manolis Papadakis <manopapad@gmail.com>
%%% @copyright 2010 Manolis Papadakis
%%% @version {@version}
%%% @doc This is the main PropEr module.

-module(proper).
<<<<<<< HEAD
-export([set_size/1, erase_size/0, grow_size/0, get_size/1, global_state_init/1,
	 global_state_erase/0]).
=======

-export([set_size/1, erase_size/0, grow_size/0, get_size/1, parse_opts/1,
	 global_state_init/1, global_state_erase/1]).
>>>>>>> 8d4d527e
-export([numtests/2, collect/2, fails/1, equals/2]).
-export([check/1, check/2, still_fails/3, skip_to_next/1]).
-export([print/3]).

-export_type([imm_testcase/0, test/0, forall_clause/0, fail_reason/0]).

-include("proper_internal.hrl").


%%------------------------------------------------------------------------------
%% Types
%%------------------------------------------------------------------------------

-type imm_testcase() :: [proper_gen:imm_instance()].
-type clean_testcase() :: [proper_gen:instance()].
-type category() :: term().
-type cat_dict() :: [{category(),frequency()}].
-type side_effects_fun() :: fun(() -> 'ok').
-type fail_actions() :: [side_effects_fun()].
-type time_period() :: non_neg_integer().

-type outer_test() :: test()
		    | numtests_clause()
		    | fails_clause().
-type test() :: boolean()
	      | forall_clause()
	      | implies_clause()
	      | collect_clause()
	      | whenfail_clause()
	      | trapexit_clause()
	      | timeout_clause()
	      %%| always_clause()
	      %%| sometimes_clause()
	      | apply_clause().
-type delayed_test() :: fun(() -> test()).

-type numtests_clause() :: {'$numtests', pos_integer(), outer_test()}.
-type fails_clause() :: {'$fails', outer_test()}.
-type forall_clause() :: {'$forall', proper_types:raw_type(),
			  fun((proper_gen:instance()) -> test())}.
-type implies_clause() :: {'$implies', boolean(), delayed_test()}.
-type collect_clause() :: {'$collect', category(), test()}.
-type whenfail_clause() :: {'$whenfail', side_effects_fun(), delayed_test()}.
-type trapexit_clause() :: {'$trapexit', delayed_test()}.
-type timeout_clause() :: {'$timeout', time_period(), delayed_test()}.
%%-type always_clause() :: {'$always', pos_integer(), delayed_test()}.
%%-type sometimes_clause() :: {'$sometimes', pos_integer(), delayed_test()}.
-type apply_clause() :: {'$apply', [term()], function()}.

-type opt() :: 'quiet'
	     | 'crypto'
	     | {'numtests', pos_integer()}
	     | pos_integer()
	     | {'max_shrinks', non_neg_integer()}
	     | {'constraint_tries', pos_integer()}
	     | 'fails'.
%% TODO: other ways for the user to define the extra exceptions to catch?
%% TODO: should they contain specific reasons (or '$any' for all reasons)?
%% TODO: allow errors to be caught?
-record(ctx, {catch_exits  = false :: boolean(),
	      bound        = []    :: imm_testcase(),
	      fail_actions = []    :: fail_actions(),
	      categories   = []    :: [category()]}).
-type single_run_result() :: {'passed', 'didnt_crash'}
			   | {'passed', {'categories',[category()]}}
			   | {'failed', fail_reason(), imm_testcase(),
			      fail_actions()}
			   | {'error', 'wrong_type'}
			   | {'error', 'cant_generate'}
			   | {'error', 'rejected'}.
-type exc_kind() :: 'throw' | 'exit'.
-type exc_reason() :: term().
-type fail_reason() :: 'false_property' | 'timeout' | {exc_kind(),exc_reason()}.
-type common_result() :: {'passed', pos_integer(), [cat_dict()]}
		       | {'error', 'cant_generate'}
		       | {'error', 'cant_satisfy'}
		       | {'error', {'unexpected', single_run_result()}}.
-type imm_result() :: common_result()
		    | {'failed', pos_integer(), fail_reason(), imm_testcase(),
		       fail_actions()}.
-type final_result() :: common_result()
		      | {'failed', pos_integer(), fail_reason(),
			 clean_testcase()}
		      | {'failed', pos_integer(), fail_reason(),
			 clean_testcase(), non_neg_integer(), clean_testcase()}.


%%------------------------------------------------------------------------------
%% Utility functions
%%------------------------------------------------------------------------------

-spec set_size(size()) -> 'ok'.
set_size(Size) ->
    put('$size', Size),
    ok.

-spec erase_size() -> 'ok'.
erase_size() ->
    erase('$size'),
    ok.

-spec get_size() -> size().
get_size() ->
    get('$size').

-spec grow_size() -> 'ok'.
grow_size() ->
    Size = get_size(),
    set_size(Size + 1),
    ok.

-spec get_size(proper_types:type()) -> size().
get_size(Type) ->
    Size1 = get_size(),
    Size2 = case proper_types:find_prop(size_transform, Type) of
		{ok, Transform} -> Transform(Size1);
		error           -> Size1
	    end,
    %% TODO: should the size be normalized (streched or pressed)?
    case proper_types:find_prop(size_limit, Type) of
	{ok, Limit} -> erlang:min(Size2, Limit);
	error       -> Size2
    end.

-spec parse_opts([opt()] | opt()) -> #opts{}.
parse_opts(OptsList) ->
    parse_opts_tr(OptsList, #opts{}).

-spec parse_opts_tr([opt()] | opt(), #opts{}) -> #opts{}.
parse_opts_tr([], Opts) ->
    Opts;
parse_opts_tr([Opt | Rest], Opts) ->
    parse_opts_tr(Rest, parse_opt(Opt,Opts));
parse_opts_tr(Opt, Opts) ->
    parse_opt(Opt, Opts).

-spec parse_opt(opt(), #opts{}) -> #opts{}.
parse_opt(Opt, Opts) ->
    case Opt of
	quiet                        -> Opts#opts{quiet = true};
	crypto                       -> Opts#opts{crypto = true};
	{numtests,N}                 -> Opts#opts{numtests = N};
	N when is_integer(N), N > 0  -> Opts#opts{numtests = N};
	{max_shrinks,N}              -> Opts#opts{max_shrinks = N};
	{constraint_tries,N}         -> Opts#opts{constraint_tries = N};
	fails                        -> Opts#opts{expect_fail = true}
    end.

-spec global_state_init(#opts{}) -> 'ok'.
global_state_init(Opts) ->
    put('$constraint_tries', Opts#opts.constraint_tries),
    proper_arith:rand_start(Opts),
    set_size(0),
    ok.

-spec global_state_erase() -> 'ok'.
global_state_erase() ->
    proper_gen:gen_state_erase(),
    erase_size(),
    proper_arith:rand_stop(),
    erase('$constraint_tries'),
    _ = code:delete('$temp_mod'),
    _ = code:purge('$temp_mod'),
    ok.


%%------------------------------------------------------------------------------
%% Test declaration functions
%%------------------------------------------------------------------------------

-spec numtests(pos_integer(), outer_test()) -> numtests_clause().
numtests(N, Test) -> {'$numtests',N,Test}.

-spec collect(category(), test()) -> collect_clause().
collect(Category, Prop) -> {'$collect',Category,Prop}.

-spec fails(outer_test()) -> fails_clause().
fails(Test) -> {'$fails',Test}.

-spec equals(term(), term()) -> whenfail_clause().
equals(A, B) ->
    ?WHENFAIL(io:format("~w =/= ~w~n", [A, B]), A =:= B).


%%------------------------------------------------------------------------------
%% Main usage functions
%%------------------------------------------------------------------------------

-spec check(outer_test()) -> final_result() | boolean().
check(Test) ->
    check(Test, #opts{}).

-spec check(outer_test(), #opts{} | [opt()] | opt()) ->
	  final_result() | boolean().
check({'$numtests',N,Test}, #opts{} = Opts) ->
    check(Test, Opts#opts{numtests = N});
%% We only allow a 'fails' to be an external wrapper, since the property
%% wrapped by a 'fails' is not delayed, and thus a failure-inducing exception
%% will cause the test to fail before the 'fails' is processed.
check({'$fails',Test}, #opts{} = Opts) ->
    check(Test, Opts#opts{expect_fail = true});
check(Test, #opts{numtests = NumTests, quiet = Quiet} = Opts) ->
    global_state_init(Opts),
    ImmResult = perform(0, NumTests, Test, none, Opts),
    report_imm_result(ImmResult, Opts),
    ShortResult = get_short_result(ImmResult, Opts),
    FinalResult = get_final_result(ImmResult, Test, Opts),
    global_state_erase(),
    case Quiet of
	true  -> FinalResult;
	false -> ShortResult
    end;
check(Test, OptsList) ->
    check(Test, parse_opts(OptsList)).

-spec get_short_result(imm_result(), #opts{}) -> boolean().
get_short_result({passed,_,_}, #opts{expect_fail = ExpectFail}) ->
    not ExpectFail;
get_short_result({failed,_,_,_,_}, #opts{expect_fail = ExpectFail}) ->
    ExpectFail;
get_short_result({error,_}, _Opts) ->
    false.

-spec get_final_result(imm_result(), test(), #opts{}) -> final_result().
get_final_result({failed,Performed,Reason,ImmFailedTestCase,_FailActions}, Test,
		 #opts{expect_fail = ExpectFail} = Opts) ->
    FailedTestCase = proper_gen:clean_instance(ImmFailedTestCase),
    case ExpectFail of %% TODO: no shrink option here
	false ->
	    {Shrinks, ImmMinTestCase} =
		proper_shrink:shrink(ImmFailedTestCase, Test, Reason, Opts),
	    NewOpts = #opts{quiet = true, try_shrunk = true,
			    shrunk = ImmMinTestCase},
	    {failed, _Reason, _Bound, MinFailActions} = run(Test, NewOpts),
	    MinTestCase = proper_gen:clean_instance(ImmMinTestCase),
	    report_shrinking(Shrinks, MinTestCase, MinFailActions, Opts),
	    {failed, Performed, Reason, FailedTestCase, Shrinks, MinTestCase};
	true ->
	    {failed, Performed, Reason, FailedTestCase}
    end;
get_final_result(ImmResult, _Test, _Opts) ->
    ImmResult.

-spec perform(non_neg_integer(), non_neg_integer(), test(),
	      [cat_dict()] | 'none', #opts{}) -> imm_result().
perform(0, 0, _Test, _CatDicts, _Opts) ->
    {error, cant_satisfy};
perform(Performed, 0, _Test, CatDicts, _Opts) ->
    {passed, Performed, CatDicts};
perform(Performed, Left, Test, CatDicts, Opts) ->
    proper_gen:gen_state_erase(),
    case run(Test, Opts) of
	{passed, {categories,Categories}} ->
	    print(".", [], Opts),
	    NewCatDicts = update_catdicts(Categories, CatDicts),
	    grow_size(),
	    perform(Performed + 1, Left - 1, Test, NewCatDicts, Opts);
	{failed, Reason, Bound, FailActions} ->
	    print("!", [], Opts),
	    {failed, Performed + 1, Reason, Bound, FailActions};
	{error, cant_generate} = Error ->
	    Error;
	{error, rejected} ->
	    print("x", [], Opts),
	    grow_size(),
	    perform(Performed, Left - 1, Test, CatDicts, Opts);
	Unexpected ->
	    {error, {unexpected, Unexpected}}
    end.

-spec update_catdicts([category()], [cat_dict()] | 'none') -> [cat_dict()].
update_catdicts(Categories, none) ->
    [orddict:from_list([{C,1}]) || C <- Categories];
update_catdicts(Categories, CatDicts) ->
    lists:zipwith(fun(C,D) -> add_to_category(C,D) end,
		  Categories, CatDicts).

-spec add_to_category(category(), cat_dict()) -> cat_dict().
add_to_category(Category, CatDict) ->
    case orddict:find(Category, CatDict) of
	{ok, Count} -> orddict:store(Category, Count + 1, CatDict);
	error       -> orddict:store(Category, 1, CatDict)
    end.

-spec run(test(), #opts{}) -> single_run_result().
run(Test, Opts) ->
    run(Test, #ctx{}, Opts).

-spec run(test(), #ctx{}, #opts{}) -> single_run_result().
run(true, Context, _Opts) ->
    {passed, {categories,lists:reverse(Context#ctx.categories)}};
run(false, Context, _Opts) ->
    {failed, false_property, lists:reverse(Context#ctx.bound),
     lists:reverse(Context#ctx.fail_actions)};
run({'$forall',RawType,Prop}, Context = #ctx{bound = Bound}, Opts) ->
    Type = proper_types:cook_outer(RawType),
    case {Opts#opts.try_shrunk, Opts#opts.shrunk} of
	{true, []} ->
	    {passed, didnt_crash};
	{true, [ImmInstance | Rest]} ->
	    case proper_arith:surely(proper_types:is_instance(ImmInstance,
							      Type)) of
		true ->
		    Instance = proper_gen:clean_instance(ImmInstance),
		    NewOpts = Opts#opts{shrunk = Rest},
		    run({'$apply',[Instance],Prop}, Context, NewOpts);
		false ->
		    {error, wrong_type}
	    end;
	{false, _} ->
	    case proper_gen:generate(Type) of
		'$cant_generate' ->
		    {error, cant_generate};
		ImmInstance ->
		    Instance = proper_gen:clean_instance(ImmInstance),
		    NewContext = Context#ctx{bound = [ImmInstance | Bound]},
		    run({'$apply',[Instance],Prop}, NewContext, Opts)
	    end
    end;
run({'$implies',Pre,Prop}, Context, Opts) ->
    case Pre of
	true  -> run({'$apply',[],Prop}, Context, Opts);
	false -> {error, rejected}
    end;
run({'$collect',NewCategory,Prop}, Context = #ctx{categories = Categories},
	Opts) ->
    NewContext = Context#ctx{categories = [NewCategory | Categories]},
    run(Prop, NewContext, Opts);
run({'$whenfail',Action,Prop}, Context = #ctx{fail_actions = FailActions},
	Opts) ->
    NewContext = Context#ctx{fail_actions = [Action | FailActions]},
    run({'$apply',[],Prop}, NewContext, Opts);
run({'$trapexit',Prop}, Context, Opts) ->
    NewContext = Context#ctx{catch_exits = true},
    run({'$apply',[],Prop}, NewContext, Opts);
run({'$timeout',Limit,Prop}, Context, Opts) ->
    Self = self(),
    Child = spawn_link(fun () -> child(Self, Prop, Context, Opts) end),
    receive
	{result, Result} -> Result
    after Limit ->
	unlink(Child),
	exit(Child, kill),
	clear_mailbox(),
	setelement(2, run(false,Context,Opts), timeout)
    end;
run({'$apply',Args,Prop}, Context, Opts) ->
    try
	%% TODO: should we care what the code returns when trapping exits?
	%%       if we are doing that, we are probably testing code that will
	%%       run as a separate process against crashes
	run(apply(Prop,Args), Context, Opts)
    catch
	throw:'$cant_generate' ->
	    {error, cant_generate};
	throw:ExcReason ->
	    setelement(2, run(false,Context,Opts), {throw,ExcReason});
	exit:ExcReason when Context#ctx.catch_exits ->
	    setelement(2, run(false,Context,Opts), {exit,ExcReason})
    end.

-spec child(pid(), delayed_test(), #ctx{}, #opts{}) -> 'ok'.
child(Father, Prop, Context, Opts) ->
    Result = run({'$apply',[],Prop}, Context, Opts),
    Father ! {result, Result},
    ok.

-spec clear_mailbox() -> 'ok'.
clear_mailbox() ->
    receive
	_ -> clear_mailbox()
    after 0 ->
	ok
    end.

-spec still_fails(imm_testcase(), test(), fail_reason()) -> boolean().
still_fails(TestCase, Test, OldReason) ->
    Opts = #opts{quiet = true, try_shrunk = true, shrunk = TestCase},
    case run(Test, Opts) of
	%% We check that it's the same fault that caused the crash.
	%% TODO: Should we check that the stacktrace is the same?
	{failed, Reason, _Bound, _FailActions} -> OldReason =:= Reason;
	_                                      -> false
    end.

-spec skip_to_next(test()) -> forall_clause() | 'false' | 'error'.
%% We should never encounter false ?IMPLIES, true final results or unprecedented
%% tests.
skip_to_next(true) ->
    error;
skip_to_next(false) ->
    false;
skip_to_next(Test = {'$forall',_RawType,_Prop}) ->
    Test;
skip_to_next({'$implies',true,Prop}) ->
    skip_to_next({'$apply',[],Prop});
skip_to_next({'$implies',false,_Prop}) ->
    error;
skip_to_next({'$collect',_Category,Prop}) ->
    skip_to_next(Prop);
skip_to_next({'$whenfail',_Action,Prop}) ->
    skip_to_next({'$apply',[],Prop});
skip_to_next({'$trapexit',Prop}) ->
    skip_to_next({'$apply',[],Prop});
skip_to_next({'$timeout',_Limit,_Prop}) ->
    false; % this is OK, since timeout cannot contain any ?FORALLs
skip_to_next({'$apply',Args,Prop}) ->
    try
	skip_to_next(apply(Prop, Args))
    catch
	%% TODO: should be OK to catch everything here, since we have
	%%       already tested at this point that the test still fails
	_ExcKind:_ExcReason -> false
    end.


%%------------------------------------------------------------------------------
%% Output functions
%%------------------------------------------------------------------------------

-spec print(string(), [term()], #opts{}) -> 'ok'.
print(Str, Args, Opts) ->
    case Opts#opts.quiet of
	true  -> ok;
	false -> io:format(Str, Args)
    end.

-spec report_imm_result(imm_result(), #opts{}) -> 'ok'.
report_imm_result({error,{unexpected,Unexpected}}, _Opts) ->
    io:format("~nInternal error: the last run returned an unexpected result:~n"
	      "~w~nPlease notify the maintainers about this error~n",
	      [Unexpected]),
    ok;
report_imm_result(_Result, #opts{quiet = true}) ->
    ok;
report_imm_result({passed,Performed,CatDicts}, Opts) ->
    case Opts#opts.expect_fail of
	true  -> io:format("~nError: no test failed~n", []);
	false -> io:format("~nOK, passed ~b tests~n", [Performed])
    end,
    print_categories(Performed, CatDicts),
    ok;
report_imm_result({failed,Performed,_Reason,ImmFailedTestCase,FailActions},
		  Opts) ->
    case Opts#opts.expect_fail of
	true ->
	    io:format("~nOK, failed as expected, after ~b tests.~n",
		      [Performed]);
	false ->
	    io:format("~nFailed, after ~b tests.~n", [Performed]),
	    FailedTestCase = proper_gen:clean_instance(ImmFailedTestCase),
	    print_instances(FailedTestCase),
	    execute_actions(FailActions),
	    io:format("Shrinking", [])
    end,
    ok;
report_imm_result({error,cant_generate}, _Opts) ->
    io:format("~nError: couldn't produce an instance that satisfies all strict"
	      " constraints after ~b tries~n", [get('$constraint_tries')]),
    ok;
report_imm_result({error,cant_satisfy}, _Opts) ->
    io:format("~nError: no valid test could be generated.~n", []),
    ok.

-spec print_categories(pos_integer(), [cat_dict()]) -> 'ok'.
print_categories(_Performed, []) ->
    ok;
print_categories(Performed, [CatDict]) ->
    lists:foreach(fun({C,N}) ->
		      io:format("~7.3f\% ~w~n", [100 * N / Performed,C])
		  end,
		  orddict:to_list(CatDict)),
    ok;
print_categories(Performed, [CatDict | Rest]) ->
    print_categories(Performed, [CatDict]),
    io:format("~n", []),
    print_categories(Performed, Rest).

-spec print_instances(clean_testcase()) -> 'ok'.
print_instances(Instances) ->
    lists:foreach(fun(I) -> io:format("~w~n", [I]) end, Instances),
    ok.

-spec execute_actions(fail_actions()) -> 'ok'.
execute_actions(FailActions) ->
    lists:foreach(fun(A) -> ?FORCE(A) end, FailActions),
    ok.

-spec report_shrinking(non_neg_integer(), clean_testcase(), fail_actions(),
		       #opts{}) -> 'ok'.
report_shrinking(_Shrinks, _MinTestCase, _FailActions, #opts{quiet = true}) ->
    ok;
report_shrinking(Shrinks, MinTestCase, FailActions, _Opts) ->
    io:format("(~b times)~n", [Shrinks]),
    print_instances(MinTestCase),
    execute_actions(FailActions),
    ok.<|MERGE_RESOLUTION|>--- conflicted
+++ resolved
@@ -21,14 +21,8 @@
 %%% @doc This is the main PropEr module.
 
 -module(proper).
-<<<<<<< HEAD
 -export([set_size/1, erase_size/0, grow_size/0, get_size/1, global_state_init/1,
 	 global_state_erase/0]).
-=======
-
--export([set_size/1, erase_size/0, grow_size/0, get_size/1, parse_opts/1,
-	 global_state_init/1, global_state_erase/1]).
->>>>>>> 8d4d527e
 -export([numtests/2, collect/2, fails/1, equals/2]).
 -export([check/1, check/2, still_fails/3, skip_to_next/1]).
 -export([print/3]).
@@ -365,8 +359,7 @@
     NewContext = Context#ctx{catch_exits = true},
     run({'$apply',[],Prop}, NewContext, Opts);
 run({'$timeout',Limit,Prop}, Context, Opts) ->
-    Self = self(),
-    Child = spawn_link(fun () -> child(Self, Prop, Context, Opts) end),
+    Child = spawn_link(fun() -> child(self(), Prop, Context, Opts) end),
     receive
 	{result, Result} -> Result
     after Limit ->
