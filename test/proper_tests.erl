--- conflicted
+++ resolved
@@ -948,11 +948,7 @@
      || {Module,_,Cmds,StateAfter,_,_} <- valid_command_sequences()].
 
 cannot_generate_commands_test_() ->
-<<<<<<< HEAD
-    [?_test(assert_cant_generate_cmds(proper_statem:commands(Module), 5))
-=======
     [?_test(assert_cant_generate_cmds(proper_statem:commands(Module),6))
->>>>>>> 3dbdcb72
      || Module <- [prec_false]].
 
 can_generate_commands0_test_() ->
