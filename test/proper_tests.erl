--- conflicted
+++ resolved
@@ -866,12 +866,8 @@
 		   ?FORALL(X, integer(), ?IMPLIES(X > 5, X < 6))),
      ?_assertCheck({error,too_many_instances}, [1,ab],
 		   ?FORALL(X, pos_integer(), X < 0)),
-<<<<<<< HEAD
-     ?_errorsOut(prec_false, prec_false:prop_simple())].
-=======
      ?_errorsOut(prec_false, prec_false:prop_simple()),
      ?_errorsOut(cant_generate, nogen_statem:prop_simple())].
->>>>>>> 5598e870
 
 eval_test_() ->
     [?_assertEqual(Result, eval(Vars,SymbCall))
